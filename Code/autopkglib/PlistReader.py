--- conflicted
+++ resolved
@@ -109,12 +109,7 @@
 
 
     def main(self):
-<<<<<<< HEAD
         keys = self.env.get('plist_keys')
-=======
-        keys = self.env.get(
-            'plist_keys', {"CFBundleShortVersionString": "version"})
->>>>>>> 6432ce2a
 
         # Many types of paths are accepted. Figure out which kind we have.
         path = os.path.normpath(self.env['info_path'])
